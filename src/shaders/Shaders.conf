--- conflicted
+++ resolved
@@ -25,14 +25,10 @@
 filename = bigTriangle.vert
 
 [file]
-<<<<<<< HEAD
-filename = doubleSphereCamera.frag
-
-[file]
-filename = textureVisualizer.frag
-=======
 filename = equirectangular.frag
 
 [file]
 filename = doubleSphereCamera.frag
->>>>>>> 2978651b
+
+[file]
+filename = textureVisualizer.frag