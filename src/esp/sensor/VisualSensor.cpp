--- conflicted
+++ resolved
@@ -42,25 +42,13 @@
         "VisualSensorSpec::sanityCheck(): sensorType must be Depth if "
         "noiseModel is Redwood", );
   }
-<<<<<<< HEAD
-
   CORRADE_ASSERT(resolution[0] > 0 && resolution[1] > 0,
                  "VisualSensorSpec::sanityCheck(): resolution height and "
                  "width must be greater than 0", );
-
-=======
-  CORRADE_ASSERT(resolution[0] > 0 && resolution[1] > 0,
-                 "VisualSensorSpec::sanityCheck(): resolution height and "
-                 "width must be greater than 0", );
->>>>>>> 57cc4289
   CORRADE_ASSERT(
       channels > 0,
       "VisualSensorSpec::sanityCheck(): the value of the channels which is"
           << channels << "is illegal", );
-<<<<<<< HEAD
-
-=======
->>>>>>> 57cc4289
   CORRADE_ASSERT(
       near > 0.0 && far > near,
       "VisualSensorSpec::sanityCheck(): the near or far plane is illegal.", );
@@ -154,7 +142,6 @@
   return true;
 }
 
-<<<<<<< HEAD
 void VisualSensor::visualizeObservation(gfx::SensorInfoVisualizer& visualizer) {
   auto sensorType = this->spec_->sensorType;
   CORRADE_ASSERT(
@@ -183,7 +170,5 @@
   }
 }
 
-=======
->>>>>>> 57cc4289
 }  // namespace sensor
 }  // namespace esp