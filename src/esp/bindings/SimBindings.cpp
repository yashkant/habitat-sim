// Copyright (c) Facebook, Inc. and its affiliates.
// This source code is licensed under the MIT license found in the
// LICENSE file in the root directory of this source tree.

#include "esp/bindings/bindings.h"

#include <Magnum/ImageView.h>
#include <Magnum/Magnum.h>
#include <Magnum/SceneGraph/SceneGraph.h>

#include <Magnum/PythonBindings.h>
#include <Magnum/SceneGraph/PythonBindings.h>

#include "esp/gfx/RenderCamera.h"
#include "esp/gfx/Renderer.h"
#include "esp/scene/SemanticScene.h"
#include "esp/sim/Simulator.h"
#include "esp/sim/SimulatorConfiguration.h"

namespace py = pybind11;
using py::literals::operator""_a;

namespace esp {
namespace sim {

void initSimBindings(py::module& m) {
  // ==== SimulatorConfiguration ====
  py::class_<SimulatorConfiguration, SimulatorConfiguration::ptr>(
      m, "SimulatorConfiguration")
      .def(py::init(&SimulatorConfiguration::create<>))
      .def_readwrite("scene", &SimulatorConfiguration::scene)
      .def_readwrite("random_seed", &SimulatorConfiguration::randomSeed)
      .def_readwrite("default_agent_id",
                     &SimulatorConfiguration::defaultAgentId)
      .def_readwrite("default_camera_uuid",
                     &SimulatorConfiguration::defaultCameraUuid)
      .def_readwrite("gpu_device_id", &SimulatorConfiguration::gpuDeviceId)
      .def_readwrite("allow_sliding", &SimulatorConfiguration::allowSliding)
      .def_readwrite("create_renderer", &SimulatorConfiguration::createRenderer)
      .def_readwrite("frustum_culling", &SimulatorConfiguration::frustumCulling)
      .def_readwrite("enable_physics", &SimulatorConfiguration::enablePhysics)
      .def_readwrite("physics_config_file",
                     &SimulatorConfiguration::physicsConfigFile)
      .def_readwrite("scene_light_setup",
                     &SimulatorConfiguration::sceneLightSetup)
      .def_readwrite("load_semantic_mesh",
                     &SimulatorConfiguration::loadSemanticMesh)
      .def_readwrite("requires_textures",
                     &SimulatorConfiguration::requiresTextures)
      .def(py::self == py::self)
      .def(py::self != py::self);

  // ==== Simulator ====
  py::class_<Simulator, Simulator::ptr>(m, "Simulator")
      .def(py::init<const SimulatorConfiguration&>())
      .def("get_active_scene_graph", &Simulator::getActiveSceneGraph,
           R"(PYTHON DOES NOT GET OWNERSHIP)",
           py::return_value_policy::reference)
      .def("get_active_semantic_scene_graph",
           &Simulator::getActiveSemanticSceneGraph,
           R"(PYTHON DOES NOT GET OWNERSHIP)",
           py::return_value_policy::reference)
      .def_property_readonly("semantic_scene", &Simulator::getSemanticScene, R"(
        The semantic scene graph

        .. note-warning::

            Not available for all datasets
            )")
      .def_property_readonly("renderer", &Simulator::getRenderer)
      .def("seed", &Simulator::seed, "new_seed"_a)
      .def("reconfigure", &Simulator::reconfigure, "configuration"_a)
      .def("reset", &Simulator::reset)
      .def("close", &Simulator::close)
      .def_property("pathfinder", &Simulator::getPathFinder,
                    &Simulator::setPathFinder)
      .def_property(
          "navmesh_visualization", &Simulator::isNavMeshVisualizationActive,
          &Simulator::setNavMeshVisualization,
          R"(Enable or disable wireframe visualization of current pathfinder's NavMesh.)")
      .def_property_readonly("gpu_device", &Simulator::gpuDevice)
      .def_property_readonly("random", &Simulator::random)
      .def_property("frustum_culling", &Simulator::isFrustumCullingEnabled,
                    &Simulator::setFrustumCullingEnabled,
                    R"(Enable or disable the frustum culling)")
      .def_property(
          "active_dataset", &Simulator::getActiveSceneDatasetName,
          &Simulator::setActiveSceneDatasetName,
          R"(The currently active dataset being used.  Will attempt to load
            configuration files specified if does not already exist.)")
      /* --- Physics functions --- */
      /* --- Template Manager accessors --- */
      .def("get_asset_template_manager", &Simulator::getAssetAttributesManager,
           pybind11::return_value_policy::reference,
           R"(Get the current dataset's AssetAttributesManager instance
            for configuring primitive asset templates.)")
      .def("get_lighting_template_manager",
           &Simulator::getLightLayoutAttributesManager,
           pybind11::return_value_policy::reference,
           R"(Get the current dataset's LightLayoutAttributesManager instance
            for configuring light templates and layouts.)")
      .def("get_object_template_manager",
           &Simulator::getObjectAttributesManager,
           pybind11::return_value_policy::reference,
           R"(Get the current dataset's ObjectAttributesManager instance
            for configuring object templates.)")
      .def("get_physics_template_manager",
           &Simulator::getPhysicsAttributesManager,
           pybind11::return_value_policy::reference,
           R"(Get the current dataset's PhysicsAttributesManager instance
            for configuring PhysicsManager templates.)")
      .def("get_stage_template_manager", &Simulator::getStageAttributesManager,
           pybind11::return_value_policy::reference,
           R"(Get the current dataset's StageAttributesManager instance
            for configuring simulation stage templates.)")
      .def(
          "get_physics_simulation_library",
          &Simulator::getPhysicsSimulationLibrary,
          R"(Query the physics library implementation currently configured by this Simulator instance.)")
      /* --- Object instancing and access --- */
      .def(
          "add_object", &Simulator::addObject, "object_lib_id"_a,
          "attachment_node"_a = nullptr,
          "light_setup_key"_a = assets::ResourceManager::DEFAULT_LIGHTING_KEY,
          "scene_id"_a = 0,
          R"(Instance an object into the scene via a template referenced by library id. Optionally attach the object to an existing SceneNode and assign its initial LightSetup key.)")
      .def(
          "add_object_by_handle", &Simulator::addObjectByHandle,
          "object_lib_handle"_a, "attachment_node"_a = nullptr,
          "light_setup_key"_a = assets::ResourceManager::DEFAULT_LIGHTING_KEY,
          "scene_id"_a = 0,
          R"(Instance an object into the scene via a template referenced by its handle. Optionally attach the object to an existing SceneNode and assign its initial LightSetup key.)")
      .def("remove_object", &Simulator::removeObject, "object_id"_a,
           "delete_object_node"_a = true, "delete_visual_node"_a = true,
           "scene_id"_a = 0, R"(
        Remove an object instance from the scene. Optionally leave its root SceneNode and visual SceneNode on the SceneGraph.

        .. note-warning::

            Removing an object which was attached to the SceneNode
            of an Agent expected to continue producing observations
            will likely result in errors if delete_object_node is true.
            )")
      .def(
          "get_object_initialization_template",
          &Simulator::getObjectInitializationTemplate, "object_id"_a,
          "scene_id"_a = 0,
          R"(Get a copy of the ObjectAttributes template used to instance an object.)")
      .def(
          "get_stage_initialization_template",
          &Simulator::getStageInitializationTemplate, "scene_id"_a = 0,
          R"(Get a copy of the StageAttributes template used to instance a scene's stage or None if it does not exist.)")
      .def("get_object_motion_type", &Simulator::getObjectMotionType,
           "object_id"_a, "scene_id"_a = 0,
           R"(Get the MotionType of an object.)")
      .def("set_object_motion_type", &Simulator::setObjectMotionType,
           "motion_type"_a, "object_id"_a, "scene_id"_a = 0,
           R"(Set the MotionType of an object.)")
      .def(
          "get_existing_object_ids", &Simulator::getExistingObjectIDs,
          "scene_id"_a = 0,
          R"(Get the list of ids for all objects currently instanced in the scene.)")

      /* --- Kinematics and dynamics --- */
      .def(
          "step_world", &Simulator::stepWorld, "dt"_a = 1.0 / 60.0,
          R"(Step the physics simulation by a desired timestep (dt). Note that resulting world time after step may not be exactly t+dt. Use get_world_time to query current simulation time.)")
      .def("get_world_time", &Simulator::getWorldTime,
           R"(Query the current simualtion world time.)")
      .def("get_gravity", &Simulator::getGravity, "scene_id"_a = 0,
           R"(Query the gravity vector for a scene.)")
      .def("set_gravity", &Simulator::setGravity, "gravity"_a, "scene_id"_a = 0,
           R"(Set the gravity vector for a scene.)")
      .def(
          "get_object_scene_node", &Simulator::getObjectSceneNode,
          "object_id"_a, "scene_id"_a = 0,
          R"(Get a reference to the root SceneNode of an object's SceneGraph subtree.)")
      .def(
          "get_object_visual_scene_nodes",
          &Simulator::getObjectVisualSceneNodes, "object_id"_a,
          "scene_id"_a = 0,
          R"(Get a list of references to the SceneNodes with an object's render assets attached. Use this to manipulate the visual state of an object. Changes to these nodes will not affect physics simulation.)")
      .def(
          "set_transformation", &Simulator::setTransformation, "transform"_a,
          "object_id"_a, "scene_id"_a = 0,
          R"(Set the transformation matrix of an object's root SceneNode and update its simulation state.)")
      .def("get_transformation", &Simulator::getTransformation, "object_id"_a,
           "scene_id"_a = 0,
           R"(Get the transformation matrix of an object's root SceneNode.)")
      .def(
          "set_rigid_state", &Simulator::setRigidState, "rigid_state"_a,
          "object_id"_a, "scene_id"_a = 0,
          R"(Set the transformation of an object from a RigidState and update its simulation state.)")
      .def(
          "get_rigid_state", &Simulator::getRigidState, "object_id"_a,
          "scene_id"_a = 0,
          R"(Get an object's transformation as a RigidState (i.e. vector, quaternion).)")
      .def("set_translation", &Simulator::setTranslation, "translation"_a,
           "object_id"_a, "scene_id"_a = 0,
           R"(Set an object's translation and update its simulation state.)")
      .def("get_translation", &Simulator::getTranslation, "object_id"_a,
           "scene_id"_a = 0, R"(Get an object's translation.)")
      .def("set_rotation", &Simulator::setRotation, "rotation"_a, "object_id"_a,
           "scene_id"_a = 0,
           R"(Set an object's orientation and update its simulation state.)")
      .def("get_rotation", &Simulator::getRotation, "object_id"_a,
           "scene_id"_a = 0, R"(Get an object's orientation.)")
      .def(
          "get_object_velocity_control", &Simulator::getObjectVelocityControl,
          "object_id"_a, "scene_id"_a = 0,
          R"(Get a reference to an object's VelocityControl struct. Use this to set constant control velocities for MotionType::KINEMATIC and MotionType::DYNAMIC objects.)")
      .def(
          "set_linear_velocity", &Simulator::setLinearVelocity, "linVel"_a,
          "object_id"_a, "scene_id"_a = 0,
          R"(Set the linear component of an object's velocity. Only applies to MotionType::DYNAMIC objects.)")
      .def(
          "get_linear_velocity", &Simulator::getLinearVelocity, "object_id"_a,
          "scene_id"_a = 0,
          R"(Get the linear component of an object's velocity. Only non-zero for MotionType::DYNAMIC objects.)")
      .def(
          "set_angular_velocity", &Simulator::setAngularVelocity, "angVel"_a,
          "object_id"_a, "scene_id"_a = 0,
          R"(Set the angular component of an object's velocity. Only applies to MotionType::DYNAMIC objects.)")
      .def(
          "get_angular_velocity", &Simulator::getAngularVelocity, "object_id"_a,
          "scene_id"_a = 0,
          R"(Get the angular component of an object's velocity. Only non-zero for MotionType::DYNAMIC objects.)")
      .def(
          "apply_force", &Simulator::applyForce, "force"_a,
          "relative_position"_a, "object_id"_a, "scene_id"_a = 0,
          R"(Apply an external force to an object at a specific point relative to the object's center of mass in global coordinates. Only applies to MotionType::DYNAMIC objects.)")
      .def(
          "apply_torque", &Simulator::applyTorque, "torque"_a, "object_id"_a,
          "scene_id"_a = 0,
          R"(Apply torque to an object. Only applies to MotionType::DYNAMIC objects.)")
      .def(
          "contact_test", &Simulator::contactTest, "object_id"_a,
          "scene_id"_a = 0,
          R"(Run collision detection and return a binary indicator of penetration between the specified object and any other collision object. Physics must be enabled.)")
      .def(
          "cast_ray", &Simulator::castRay, "ray"_a, "max_distance"_a = 100.0,
          "scene_id"_a = 0,
          R"(Cast a ray into the collidable scene and return hit results. Physics must be enabled. max_distance in units of ray length.)")
      .def("set_object_bb_draw", &Simulator::setObjectBBDraw, "draw_bb"_a,
           "object_id"_a, "scene_id"_a = 0,
           R"(Enable or disable bounding box visualization for an object.)")
      .def(
          "set_object_semantic_id", &Simulator::setObjectSemanticId,
          "semantic_id"_a, "object_id"_a, "scene_id"_a = 0,
          R"(Convenience function to set the semanticId for all visual SceneNodes belonging to an object.)")
      .def(
          "recompute_navmesh", &Simulator::recomputeNavMesh, "pathfinder"_a,
          "navmesh_settings"_a, "include_static_objects"_a = false,
          R"(Recompute the NavMesh for a given PathFinder instance using configured NavMeshSettings. Optionally include all MotionType::STATIC objects in the navigability constraints.)")
      .def("get_light_setup", &Simulator::getLightSetup,
           "key"_a = assets::ResourceManager::DEFAULT_LIGHTING_KEY,
           R"(Get a copy of the LightSetup registered with a specific key.)")
      .def(
          "set_light_setup", &Simulator::setLightSetup, "light_setup"_a,
          "key"_a = assets::ResourceManager::DEFAULT_LIGHTING_KEY,
          R"(Register a LightSetup with a specific key. If a LightSetup is already registered with this key, it will be overriden. All Drawables referencing the key will use the newly registered LightSetup.)")
      .def(
          "set_object_light_setup", &Simulator::setObjectLightSetup,
          "object_id"_a, "light_setup_key"_a, "scene_id"_a = 0,
          R"(Modify the LightSetup used to the render all components of an object by setting the LightSetup key referenced by all Drawables attached to the object's visual SceneNodes.)")

<<<<<<< HEAD
      /* --- URDF and ArticualtedObject API functions --- */
      .def("add_articulated_object_from_urdf",
           &Simulator::addArticulatedObjectFromURDF, "object_id"_a,
           "fixed_base"_a = false)
      .def("remove_articulated_object", &Simulator::removeArticulatedObject,
           "object_id"_a)
      .def("get_existing_articulated_object_ids",
           &Simulator::getExistingArticulatedObjectIDs, "scene_id"_a = 0)
      .def("set_articulated_object_root_state",
           &Simulator::setArticulatedObjectRootState, "object_id"_a, "state"_a)
      .def("get_articulated_object_root_state",
           &Simulator::getArticulatedObjectRootState, "object_id"_a)
      .def("set_articulated_object_forces",
           &Simulator::setArticulatedObjectForces, "object_id"_a, "forces"_a)
      .def("set_articulated_object_velocities",
           &Simulator::setArticulatedObjectVelocities, "object_id"_a, "vels"_a)
      .def("set_articulated_object_positions",
           &Simulator::setArticulatedObjectPositions, "object_id"_a,
           "positions"_a)
      .def("get_articulated_object_positions",
           &Simulator::getArticulatedObjectPositions, "object_id"_a)
      .def("get_articulated_object_velocities",
           &Simulator::getArticulatedObjectVelocities, "object_id"_a)
      .def("get_articulated_object_forces",
           &Simulator::getArticulatedObjectForces, "object_id"_a)
      .def("reset_articulated_object", &Simulator::resetArticulatedObject,
           "object_id"_a)
      .def("set_articulated_object_sleep",
           &Simulator::setArticulatedObjectSleep, "object_id"_a,
           "sleep"_a = true)
      .def("get_articulated_object_sleep",
           &Simulator::getArticulatedObjectSleep, "object_id"_a)
      .def("set_articulated_object_motion_type",
           &Simulator::setArticulatedObjectMotionType, "object_id"_a,
           "motion_type"_a)
      .def("get_articulated_object_motion_type",
           &Simulator::getArticulatedObjectMotionType, "object_id"_a)
      .def("get_num_articulated_links", &Simulator::getNumArticulatedLinks,
           "object_id"_a)
      .def("get_articulated_link_rigid_state",
           &Simulator::getArticulatedLinkRigidState, "object_id"_a, "link_id"_a)

      /* --- Joint Motor API --- */
      .def("create_joint_motor", &Simulator::createJointMotor, "object_id"_a,
           "dof"_a, "settings"_a)
      .def("remove_joint_motor", &Simulator::removeJointMotor, "object_id"_a,
           "motor_id"_a)
      .def("get_joint_motor_settings", &Simulator::getJointMotorSettings,
           "object_id"_a, "motor_id"_a)
      .def("update_joint_motor", &Simulator::updateJointMotor, "object_id"_a,
           "motor_id"_a, "settings"_a)
      .def("get_existing_joint_motors", &Simulator::getExistingJointMotors,
           "object_id"_a)
      .def("create_motors_for_all_dofs", &Simulator::createMotorsForAllDofs,
           "object_id"_a, "settings"_a = esp::physics::JointMotorSettings())

      .def(
          "get_physics_num_active_contact_points",
          &Simulator::getPhysicsNumActiveContactPoints,
          R"(The number of contact points that were active during the last step. An object resting on another object will involve several active contact points. Once both objects are asleep, the contact points are inactive. This count is a proxy for complexity/cost of collision-handling in the current scene.)")
      .def(
          "get_physics_num_active_overlapping_pairs",
          &Simulator::getPhysicsNumActiveOverlappingPairs,
          R"(The number of active overlapping pairs during the last step. When object bounding boxes overlap and either object is active, additional "narrowphase" collision-detection must be run. This count is a proxy for complexity/cost of collision-handling in the current scene.)")
      .def(
          "get_physics_step_collision_summary",
          &Simulator::getPhysicsStepCollisionSummary,
          R"(Get a summary of collision-processing from the last physics step.)");
=======
      .def(
          "get_num_active_contact_points",
          &Simulator::getNumActiveContactPoints,
          R"(The number of contact points that were active during the last step. An object resting on another object will involve several active contact points. Once both objects are asleep, the contact points are inactive. This count can be used as a metric for the complexity/cost of collision-handling in the current scene.)");
  ;
>>>>>>> 4eea0bac
}

}  // namespace sim
}  // namespace esp<|MERGE_RESOLUTION|>--- conflicted
+++ resolved
@@ -264,7 +264,6 @@
           "object_id"_a, "light_setup_key"_a, "scene_id"_a = 0,
           R"(Modify the LightSetup used to the render all components of an object by setting the LightSetup key referenced by all Drawables attached to the object's visual SceneNodes.)")
 
-<<<<<<< HEAD
       /* --- URDF and ArticualtedObject API functions --- */
       .def("add_articulated_object_from_urdf",
            &Simulator::addArticulatedObjectFromURDF, "object_id"_a,
@@ -333,13 +332,6 @@
           "get_physics_step_collision_summary",
           &Simulator::getPhysicsStepCollisionSummary,
           R"(Get a summary of collision-processing from the last physics step.)");
-=======
-      .def(
-          "get_num_active_contact_points",
-          &Simulator::getNumActiveContactPoints,
-          R"(The number of contact points that were active during the last step. An object resting on another object will involve several active contact points. Once both objects are asleep, the contact points are inactive. This count can be used as a metric for the complexity/cost of collision-handling in the current scene.)");
-  ;
->>>>>>> 4eea0bac
 }
 
 }  // namespace sim
