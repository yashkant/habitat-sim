// Copyright (c) Facebook, Inc. and its affiliates.
// This source code is licensed under the MIT license found in the
// LICENSE file in the root directory of this source tree.

#include "BulletBase.h"
#include <Magnum/BulletIntegration/Integration.h>

namespace Mn = Magnum;
namespace Cr = Corrade;

namespace esp {
namespace physics {

// recursively create the convex mesh shapes and add them to the compound in a
// flat manner by accumulating transformations down the tree
void BulletBase::constructConvexShapesFromMeshes(
    const Magnum::Matrix4& transformFromParentToWorld,
    const std::vector<assets::CollisionMeshData>& meshGroup,
    const assets::MeshTransformNode& node,
    btCompoundShape* bObjectShape,
    std::vector<std::unique_ptr<btConvexHullShape>>& bObjectConvexShapes) {
  Magnum::Matrix4 transformFromLocalToWorld =
      transformFromParentToWorld * node.transformFromLocalToParent;
  if (node.meshIDLocal != ID_UNDEFINED) {
    // This node has a mesh, so add it to the compound
    const assets::CollisionMeshData& mesh = meshGroup[node.meshIDLocal];

<<<<<<< HEAD
    bObjectConvexShapes_.emplace_back(std::make_unique<btConvexHullShape>(
        static_cast<const btScalar*>(mesh.positions.data()->data()),
        mesh.positions.size(), sizeof(Magnum::Vector3)));
    bObjectConvexShapes_.back()->setMargin(0.0);
    bObjectConvexShapes_.back()->recalcLocalAabb();
    //! Add to compound shape stucture
    if (bObjectShape != nullptr) {
      bObjectShape->addChildShape(btTransform{transformFromLocalToWorld},
                                  bObjectConvexShapes_.back().get());
=======
    if (join) {
      // add all points to a single convex instead of compounding (more
      // stable)
      if (bObjectConvexShapes_.empty()) {
        // create the convex if it does not exist
        bObjectConvexShapes_.emplace_back(
            std::make_unique<btConvexHullShape>());
      }

      // add points
      for (auto& v : mesh.positions) {
        bObjectConvexShapes_.back()->addPoint(
            btVector3(transformFromLocalToWorld.transformPoint(v)), false);
      }
    } else {
      bObjectConvexShapes_.emplace_back(std::make_unique<btConvexHullShape>());
      // transform points into world space, including any scale/shear in
      // transformFromLocalToWorld.
      for (auto& v : mesh.positions) {
        bObjectConvexShapes_.back()->addPoint(
            btVector3(transformFromLocalToWorld.transformPoint(v)), false);
      }
      bObjectConvexShapes_.back()->setMargin(0.0);
      bObjectConvexShapes_.back()->recalcLocalAabb();
      //! Add to compound shape stucture
      if (bObjectShape != nullptr) {
        bObjectShape->addChildShape(btTransform::getIdentity(),
                                    bObjectConvexShapes_.back().get());
      }
>>>>>>> f87c736b
    }
  }

  for (auto& child : node.children) {
    constructConvexShapesFromMeshes(transformFromLocalToWorld, meshGroup, child,
                                    bObjectShape, bObjectConvexShapes);
  }
}  // constructConvexShapesFromMeshes

void BulletBase::constructJoinedConvexShapeFromMeshes(
    const Magnum::Matrix4& transformFromParentToWorld,
    const std::vector<assets::CollisionMeshData>& meshGroup,
    const assets::MeshTransformNode& node,
    btConvexHullShape* bConvexShape) {
  Magnum::Matrix4 transformFromLocalToWorld =
      transformFromParentToWorld * node.transformFromLocalToParent;

  if (bConvexShape == nullptr) {
    Cr::Utility::Debug()
        << "constructJoinedConvexShapeFromMeshes : E - passed in null shape...";
    return;
  }
  if (node.meshIDLocal != ID_UNDEFINED) {
    const assets::CollisionMeshData& mesh = meshGroup[node.meshIDLocal];

    // add points
    for (auto& v : mesh.positions) {
      bConvexShape->addPoint(
          btVector3(transformFromLocalToWorld.transformPoint(v)), false);
    }
  }
  for (auto& child : node.children) {
    constructJoinedConvexShapeFromMeshes(transformFromLocalToWorld, meshGroup,
                                         child, bConvexShape);
  }
}

}  // namespace physics
}  // namespace esp<|MERGE_RESOLUTION|>--- conflicted
+++ resolved
@@ -25,47 +25,19 @@
     // This node has a mesh, so add it to the compound
     const assets::CollisionMeshData& mesh = meshGroup[node.meshIDLocal];
 
-<<<<<<< HEAD
-    bObjectConvexShapes_.emplace_back(std::make_unique<btConvexHullShape>(
-        static_cast<const btScalar*>(mesh.positions.data()->data()),
-        mesh.positions.size(), sizeof(Magnum::Vector3)));
+    bObjectConvexShapes_.emplace_back(std::make_unique<btConvexHullShape>());
+    // transform points into world space, including any scale/shear in
+    // transformFromLocalToWorld.
+    for (auto& v : mesh.positions) {
+      bObjectConvexShapes_.back()->addPoint(
+          btVector3(transformFromLocalToWorld.transformPoint(v)), false);
+    }
     bObjectConvexShapes_.back()->setMargin(0.0);
     bObjectConvexShapes_.back()->recalcLocalAabb();
     //! Add to compound shape stucture
     if (bObjectShape != nullptr) {
-      bObjectShape->addChildShape(btTransform{transformFromLocalToWorld},
+      bObjectShape->addChildShape(btTransform::getIdentity(),
                                   bObjectConvexShapes_.back().get());
-=======
-    if (join) {
-      // add all points to a single convex instead of compounding (more
-      // stable)
-      if (bObjectConvexShapes_.empty()) {
-        // create the convex if it does not exist
-        bObjectConvexShapes_.emplace_back(
-            std::make_unique<btConvexHullShape>());
-      }
-
-      // add points
-      for (auto& v : mesh.positions) {
-        bObjectConvexShapes_.back()->addPoint(
-            btVector3(transformFromLocalToWorld.transformPoint(v)), false);
-      }
-    } else {
-      bObjectConvexShapes_.emplace_back(std::make_unique<btConvexHullShape>());
-      // transform points into world space, including any scale/shear in
-      // transformFromLocalToWorld.
-      for (auto& v : mesh.positions) {
-        bObjectConvexShapes_.back()->addPoint(
-            btVector3(transformFromLocalToWorld.transformPoint(v)), false);
-      }
-      bObjectConvexShapes_.back()->setMargin(0.0);
-      bObjectConvexShapes_.back()->recalcLocalAabb();
-      //! Add to compound shape stucture
-      if (bObjectShape != nullptr) {
-        bObjectShape->addChildShape(btTransform::getIdentity(),
-                                    bObjectConvexShapes_.back().get());
-      }
->>>>>>> f87c736b
     }
   }
 
