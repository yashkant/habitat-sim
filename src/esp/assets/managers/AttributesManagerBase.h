// Copyright (c) Facebook, Inc. and its affiliates.
// This source code is licensed under the MIT license found in the
// LICENSE file in the root directory of this source tree.

#ifndef ESP_ASSETS_MANAGERS_ATTRIBUTEMANAGERBASE_H_
#define ESP_ASSETS_MANAGERS_ATTRIBUTEMANAGERBASE_H_

/** @file
 * @brief Class Template @ref esp::assets::managers::AttributesManager
 */

#include <deque>
#include <functional>
#include <map>
#include <set>

#include <Corrade/Utility/ConfigurationGroup.h>
#include <Corrade/Utility/Directory.h>
#include <Corrade/Utility/String.h>

#include "esp/assets/attributes/AttributesBase.h"
#include "esp/assets/attributes/ObjectAttributes.h"

#include "esp/io/json.h"

namespace Cr = Corrade;

namespace esp {
namespace assets {

class ResourceManager;

namespace managers {

namespace Attrs = esp::assets::attributes;
/**
 * @brief Template Class defining responsibilities for managing attributes for
 * different types of objects, such as scenes, primitive assets, physical
 * objects, etc.
 * @tparam AttribsPtr the type of attributes shared pointer object this class
 * references
 */

template <class T>
class AttributesManager {
 public:
<<<<<<< HEAD
=======
  static_assert(std::is_base_of<Attrs::AbstractAttributes, T>::value,
                "Managed type must be derived from AbstractAttributes");

  typedef std::shared_ptr<T> AttribsPtr;

>>>>>>> 91ec8a17
  AttributesManager(assets::ResourceManager& resourceManager,
                    const std::string& attrType)
      : resourceManager_(resourceManager), attrType_(attrType) {}
  virtual ~AttributesManager() = default;

  /**
   * @brief Creates an instance of a template described by passed string. For
   * physical objects, this is either a file name or a reference to a primitive
   * template used in the construction of the object. For primitive assets, this
   * is the class name used to construct the underlying primitive.
   *
   * If a template exists with this handle, the existing template will be
   * overwritten with the newly created one if @ref registerTemplate is true.
   *
   * @param attributesTemplateHandle the origin of the desired template to be
   * created, either a file name or an existing primitive asset template. If is
   * not an origin handle to an existing primitive, assumes is file name.
   * @param registerTemplate whether to add this template to the library or not.
   * If the user is going to edit this template, this should be false. Defaults
   * to true. If specified as true, then this function returns a copy of the
   * registered template.
   * @return a reference to the desired template.
   */
  virtual AttribsPtr createAttributesTemplate(
      const std::string& attributesTemplateHandle,
      bool registerTemplate = true) = 0;

  /**
   * @brief Creates an instance of a template holding default values.
   *
   * If a template exists with this handle, the existing template will be
   * overwritten with the newly created one if @ref registerTemplate is true.
   * This method is specifically intended to directly construct an attributes
   * template for editing, and so defaults to false for @ref registerTemplate
   *
   * @param templateName The desired handle for this template.
   * @param registerTemplate whether to add this template to the library or not.
   * If the user is going to edit this template, this should be false. If
   * specified as true, then this function returns a copy of the registered
   * template. Defaults to false. If specified as true, then this function
   * returns a copy of the registered template.
   * @return a reference to the desired template.
   */
  AttribsPtr createDefaultAttributesTemplate(const std::string& templateName,
                                             bool registerTemplate = false) {
    // create default attributes descriptor
    AttribsPtr attributes = initNewAttribsInternal(templateName);
    if (nullptr == attributes) {
      return attributes;
    }
    return this->postCreateRegister(attributes, registerTemplate);
  }

  /**
   * @brief Creates an instance of a template from a JSON file using passed
   * filename by loading and parsing the loaded JSON and generating a @ref
   * AttribsPtr object. It returns created instance if successful,
   * and nullptr if fails.
   *
   * @param filename the name of the file describing the object attributes.
   * Assumes it exists and fails if it does not.
   * @param registerTemplate whether to add this template to the library.
   * If the user is going to edit this template, this should be false - any
   * subsequent editing will require re-registration. Defaults to true.
   * @return a reference to the desired template, or nullptr if fails.
   */

  AttribsPtr createFileBasedAttributesTemplate(const std::string& filename,
                                               bool registerTemplate = true) {
    // Load JSON config file
    io::JsonDocument jsonConfig;
    bool success = this->verifyLoadJson(filename, jsonConfig);
    if (!success) {
      LOG(ERROR) << attrType_
                 << "AttributesManager::createFileBasedAttributesTemplate : "
                    "Failure reading json : "
                 << filename << ". Aborting.";
      return nullptr;
    }
    AttribsPtr attr = this->loadAttributesFromJSONDoc(filename, jsonConfig);
    return this->postCreateRegister(attr, registerTemplate);
  }  // AttributesManager::createFileBasedAttributesTemplate

  /**
   * @brief Parse passed JSON Document specifically for @ref AttribsPtr object.
   * It always returns a @ref AttribsPtr object.
   * @param filename Can be the name of the file describing the @ref AttribsPtr,
   * used for attributes handle on create and, for some attributes such as @ref
   * PrimAssetAttributes, to determine type of actual instanced attributes
   * template.
   * @param jsonConfig json document to parse - assumed to be legal JSON doc.
   * @return a reference to the desired template.
   */
  virtual AttribsPtr loadAttributesFromJSONDoc(
      const std::string& filename,
      const io::JsonDocument& jsonConfig) = 0;

  /**
   * @brief Add a copy of @ref AbstractAttributes object to the @ref
   * templateLibrary_.
   *
   * @param attributesTemplate The attributes template.
   * @param attributesTemplateHandle The key for referencing the template in
   * the
   * @ref templateLibrary_. Will be set as origin handle for template. If
   * empty string, use existing origin handle.
   * @return The unique ID of the template being registered, or ID_UNDEFINED
   * if failed
   */
  int registerAttributesTemplate(
      AttribsPtr attributesTemplate,
      const std::string& attributesTemplateHandle = "") {
    if (nullptr == attributesTemplate) {
      LOG(ERROR) << "AttributesManager::registerAttributesTemplate : Invalid "
                    "(null) template passed to registration. Aborting.";
      return ID_UNDEFINED;
    }
    if ("" != attributesTemplateHandle) {
      return registerAttributesTemplateFinalize(attributesTemplate,
                                                attributesTemplateHandle);
    }
    std::string handleToSet = attributesTemplate->getHandle();
    if ("" == handleToSet) {
      LOG(ERROR) << "AttributesManager::registerAttributesTemplate : No "
                    "valid handle specified for "
                 << attrType_ << " attributes template to register. Aborting.";
      return ID_UNDEFINED;
    }
    return registerAttributesTemplateFinalize(attributesTemplate, handleToSet);
  }  // AttributesManager::registerAttributesTemplate

  /**
   * @brief Register template and call appropriate ResourceManager method to
   * execute appropriate post-registration processes due to change in
   * attributes. Use if user wishes to update existing objects built by
   * attributes with new attributes data and such objects support this kind of
   * update. Requires the use of Attributes' assigned handle in order to
   * reference existing constructions built from the original version of this
   * attributes.
   * @param attributesTemplate The attributes template.
   * @return The unique ID of the template being registered, or ID_UNDEFINED if
   * failed
   */
  int registerAttributesTemplateAndUpdate(AttribsPtr attributesTemplate) {
    std::string originalHandle = attributesTemplate->getHandle();
    int ID = registerAttributesTemplate(attributesTemplate, originalHandle);
    // If undefined then some error occurred.
    if (ID_UNDEFINED == ID) {
      return ID_UNDEFINED;
    }
    // TODO : call Resource Manager for post-registration processing of this
    // template

    return ID;
  }  // AttributesManager::registerAttributesTemplateAndUpdate

  /**
   * @brief clears maps of handle-keyed attributes and ID-keyed handles.
   */
  void reset() {
    templateLibKeyByID_.clear();
    templateLibrary_.clear();
    availableTemplateIDs_.clear();
    resetFinalize();
  }  // AttributesManager::reset
<<<<<<< HEAD

  // ======== Utility functions ========

  /**
   * @brief Utility function to check if passed string represents an existing,
   * user-accessible file
   * @param handle the string to check
   * @return whether the file exists in the file system and whether the user has
   * access
   */
  bool isValidFileName(const std::string& handle) const {
    return (Corrade::Utility::Directory::exists(handle));
  }  // AttributesManager::isValidFileName

  /**
   * @brief Sets/Clears lock state for a template, preventing or allowing
   * deletion of template.
   * @param templateHandle handle of template to set state of
   * @param lock boolean to set or clear lock
   * @return whether successful or not.
   */
  bool setTemplateLock(const std::string& templateHandle, bool lock);

  /**
   * @brief Sets/Clears lock state for a template, preventing or allowing
   * deletion of template.
   * @param templateHandles Vector of handles of templates to set state of
   * @param lock boolean to set or clear lock for all templates
   * @return the list of handles actually set to desired lock state.
   */
  std::vector<std::string> setTemplateLockByHandles(
      const std::vector<std::string>& templateHandles,
      bool lock) {
    std::vector<std::string> res;
    for (std::string templateHandle : templateHandles) {
      if (setTemplateLock(templateHandle, lock)) {
        res.push_back(templateHandle);
      }
    }
    return res;
  }  // AttributesManager::setTemplateLockByHandles

  /**
   * @brief set lock state on all templates that contain passed substring.
   * @param lock boolean to set or clear lock on templates
   * @param subStr substring to search for within existing primitive object
   * templates
   * @param contains whether to search for keys containing, or excluding,
   * @ref subStr
   * @return A vector containing the template handles of templates whose lock
   * state has been set to passed state.
   */
  std::vector<std::string> setTemplatesLockBySubstring(
      bool lock,
      const std::string& subStr = "",
      bool contains = true) {
    std::vector<std::string> handles =
        getTemplateHandlesBySubstring(subStr, contains);
    return this->setTemplateLockByHandles(handles, lock);
  }  // AttributesManager::setTemplatesLockBySubstring

=======

  // ======== Utility functions ========

  /**
   * @brief Utility function to check if passed string represents an existing,
   * user-accessible file
   * @param handle the string to check
   * @return whether the file exists in the file system and whether the user has
   * access
   */
  bool isValidFileName(const std::string& handle) const {
    return (Corrade::Utility::Directory::exists(handle));
  }  // AttributesManager::isValidFileName

  /**
   * @brief Sets/Clears lock state for a template, preventing or allowing
   * deletion of template.
   * @param templateHandle handle of template to set state of
   * @param lock boolean to set or clear lock
   * @return whether successful or not.
   */
  bool setTemplateLock(const std::string& templateHandle, bool lock);

  /**
   * @brief Sets/Clears lock state for a template, preventing or allowing
   * deletion of template.
   * @param templateHandles Vector of handles of templates to set state of
   * @param lock boolean to set or clear lock for all templates
   * @return the list of handles actually set to desired lock state.
   */
  std::vector<std::string> setTemplateLockByHandles(
      const std::vector<std::string>& templateHandles,
      bool lock) {
    std::vector<std::string> res;
    for (std::string templateHandle : templateHandles) {
      if (setTemplateLock(templateHandle, lock)) {
        res.push_back(templateHandle);
      }
    }
    return res;
  }  // AttributesManager::setTemplateLockByHandles

  /**
   * @brief set lock state on all templates that contain passed substring.
   * @param lock boolean to set or clear lock on templates
   * @param subStr substring to search for within existing primitive object
   * templates
   * @param contains whether to search for keys containing, or excluding,
   * @ref subStr
   * @return A vector containing the template handles of templates whose lock
   * state has been set to passed state.
   */
  std::vector<std::string> setTemplatesLockBySubstring(
      bool lock,
      const std::string& subStr = "",
      bool contains = true) {
    std::vector<std::string> handles =
        getTemplateHandlesBySubstring(subStr, contains);
    return this->setTemplateLockByHandles(handles, lock);
  }  // AttributesManager::setTemplatesLockBySubstring

>>>>>>> 91ec8a17
  // ======== Accessor functions ========
  /**
   * @brief Gets the number of object templates stored in the @ref
   * templateLibrary_.
   *
   * @return The size of the @ref templateLibrary_.
   */
  int getNumTemplates() const { return templateLibrary_.size(); }

  /**
   * @brief Checks whether template library has passed string handle as key
   * @param handle the key to look for
   */
  bool getTemplateLibHasHandle(const std::string& handle) const {
    return templateLibrary_.count(handle) > 0;
  }  // AttributesManager::getTemplateLibHasHandle

  /**
   * @brief Get a reference to the attributes template identified by the
   * attributesTemplateID.  Should only be used internally. Users should
   * only ever access copies of templates.
   *
   * Can be used to manipulate a template before instancing new objects.
   * @param attributesTemplateID The ID of the template. Is mapped to the key
   * referencing the asset in @ref templateLibrary_ by @ref templateLibKeyByID_.
   * @return A mutable reference to the object template, or nullptr if does not
   * exist
   */
  AttribsPtr getTemplateByID(int attributesTemplateID) const {
    std::string templateHandle = getTemplateHandleByID(attributesTemplateID);
    if (!checkExistsWithMessage(templateHandle,
                                "AttributesManager::getTemplateByID")) {
      return nullptr;
    }
    return templateLibrary_.at(templateHandle);
  }  // AttributesManager::getTemplateByID

  /**
   * @brief Get a reference to the attributes template for the asset
   * identified by the passed templateHandle.  Should only be used
   * internally. Users should only ever access copies of templates.
   *
   * Can be used to manipulate a template before instancing new objects.
   * @param templateHandle The key referencing the asset in @ref
   * templateLibrary_.
   * @return A reference to the object template, or nullptr if does not
   * exist
   */
  AttribsPtr getTemplateByHandle(const std::string& templateHandle) const {
    if (!checkExistsWithMessage(templateHandle,
                                "AttributesManager::getTemplateByHandle")) {
      return nullptr;
    }
    return templateLibrary_.at(templateHandle);
  }  // AttributesManager::getAttributesTemplate

  /**
   * @brief Remove the template referenced by the passed string handle. Will
   * emplace template ID within deque of usable IDs and return the template
   * being removed.
   * @param templateHandle the string key of the attributes desired.
   * @return the desired attributes being deleted, or nullptr if does not exist
   */
  AttribsPtr removeTemplateByID(int attributesTemplateID) {
    std::string templateHandle = getTemplateHandleByID(attributesTemplateID);
    if (!checkExistsWithMessage(templateHandle,
                                "AttributesManager::removeTemplateByID")) {
      return nullptr;
    }
    return removeTemplateInternal(templateHandle,
                                  "AttributesManager::removeTemplateByID");
  }

  /**
   * @brief  Remove the template referenced by the passed string handle. Will
   * emplace template ID within deque of usable IDs and return the template
   * being removed.
   * @param templateHandle the string key of the attributes desired.
   * @return the desired attributes being deleted, or nullptr if does not exist
   */
  AttribsPtr removeTemplateByHandle(const std::string& templateHandle) {
    return removeTemplateInternal(templateHandle,
                                  "AttributesManager::removeTemplateByHandle");
  }

  /**
   * @brief Remove all templates that have not been marked as
   * default/non-removable, and return a vector of the templates removed.
   * @return A vector containing all the templates that have been removed from
   * the library.
   */
  std::vector<AttribsPtr> removeAllTemplates() {
    return removeTemplatesBySubstring();
  }  // removeAllTemplates

  /**
   * @brief remove templates that contain passed substring and that have not
   * been marked as default/non-removable, and return a vector of the templates
   * removed.
   * @param subStr substring to search for within existing primitive object
   * templates
   * @param contains whether to search for keys containing, or excluding,
   * @ref subStr
   * @return A vector containing all the templates that have been removed from
   * the library.
   */
  std::vector<AttribsPtr> removeTemplatesBySubstring(
      const std::string& subStr = "",
      bool contains = true);

  /**
   * @brief Get the key in @ref templateLibrary_ for the object template
   * with the given unique ID.
   *
   * @param templateID The unique ID of the desired template.
   * @return The key referencing the template in @ref
   * templateLibrary_, or nullptr if does not exist.
   */
  std::string getTemplateHandleByID(const int templateID) const {
    if (templateLibKeyByID_.count(templateID) == 0) {
      LOG(ERROR) << "AttributesManager::getTemplateHandleByID : Unknown "
                 << attrType_ << " template ID:" << templateID << ". Aborting";
      return nullptr;
    }
    return templateLibKeyByID_.at(templateID);
  }  // AttributesManager::getTemplateHandleByID

  /**
   * @brief Get the ID of the template in @ref templateLibrary_ for the given
   * template Handle, if exists.
   *
   * @param templateHandle The string key referencing the template in @ref
   * templateLibrary_. Usually the origin handle.
   * @return The object ID for the template with the passed handle, or
   * ID_UNDEFINED if none exists.
   */
  int getTemplateIDByHandle(const std::string& templateHandle) {
    return getTemplateIDByHandleOrNew(templateHandle, false);
  }  // AttributesManager::getTemplateIDByHandle

  /**
   * @brief Get a list of all templates whose origin handles contain @ref
   * subStr, ignoring subStr's case
   * @param subStr substring to search for within existing templates.
   * @param contains whether to search for keys containing, or excluding,
   * passed @ref subStr
   * @return vector of 0 or more template handles containing the passed
   * substring
   */
  std::vector<std::string> getTemplateHandlesBySubstring(
      const std::string& subStr = "",
      bool contains = true) const {
    return getTemplateHandlesBySubStringPerType(templateLibKeyByID_, subStr,
                                                contains);
  }  // AttributesManager::getTemplateHandlesBySubstring

  /**
   * @brief Get the handle for a random attributes template registered to this
   * manager.
   *
   * @return a randomly selected handle corresponding to a known object
   * attributes template, or empty string if none found
   */
  std::string getRandomTemplateHandle() const {
    return getRandomTemplateHandlePerType(templateLibKeyByID_, "");
  }  // AttributesManager::getRandomTemplateHandle

  /**
   * @brief Get a copy of the attributes template identified by the
   * attributesTemplateID.
   *
   * Can be used to manipulate a template before instancing new objects.
   * @param attributesTemplateID The ID of the template. Is mapped to the key
   * referencing the asset in @ref templateLibrary_ by @ref templateLibKeyByID_.
   * @return A mutable reference to the object template, or nullptr if does not
   * exist
   */
  AttribsPtr getTemplateCopyByID(int attributesTemplateID) {
    std::string templateHandle = getTemplateHandleByID(attributesTemplateID);
    if (!checkExistsWithMessage(templateHandle,
                                "AttributesManager::getTemplateCopyByID")) {
      return nullptr;
    }
    auto orig = this->templateLibrary_.at(templateHandle);
    return this->copyAttributes(orig);
  }  // AttributesManager::getTemplateCopyByID

  /**
   * @brief Return a reference to a copy of the object specified
   * by passed handle. This is the version that should be accessed by the
   * user.
   * @param templateHandle the string key of the attributes desired.
   * @return a copy of the desired attributes, or nullptr if does
   * not exist
   */
  AttribsPtr getTemplateCopyByHandle(const std::string& templateHandle) {
    if (!checkExistsWithMessage(templateHandle,
                                "AttributesManager::getTemplateCopyByHandle")) {
      return nullptr;
    }
    auto orig = this->templateLibrary_.at(templateHandle);
    return this->copyAttributes(orig);
  }  // AttributesManager::getTemplateCopyByHandle

  /**
   * @brief Get a copy of the attributes template identified by the
   * attributesTemplateID, casted to the appropriate derived asset attributes
   * class
   *
   * Can be used to manipulate a template before instancing new objects.
   * @param attributesTemplateID The ID of the template. Is mapped to the key
   * referencing the asset in @ref templateLibrary_ by @ref templateLibKeyByID_.
   * @return A mutable reference to the object template, or nullptr if does not
   * exist
   */
  template <class U>
  std::shared_ptr<U> getTemplateCopyByID(int attributesTemplateID) {
    std::string templateHandle = getTemplateHandleByID(attributesTemplateID);
    auto res = getTemplateCopyByID(attributesTemplateID);
    if (nullptr == res) {
      return nullptr;
    }
    return std::dynamic_pointer_cast<U>(res);
  }  // AttributesManager::getTemplateCopyByID

  /**
   * @brief Return a reference to a copy of the object specified
   * by passed handle, casted to the appropriate derived asset attributes class
   * This is the version that should be accessed by the user
   * @param templateHandle the string key of the attributes desired.
   * @return a copy of the desired attributes, or nullptr if does
   * not exist
   */
  template <class U>
  std::shared_ptr<U> getTemplateCopyByHandle(
      const std::string& templateHandle) {
    auto res = getTemplateCopyByHandle(templateHandle);
    if (nullptr == res) {
      return nullptr;
    }
    return std::dynamic_pointer_cast<U>(res);
  }  // AttributesManager::getTemplateCopyByHandle

  /**
   * @brief returns a vector of template handles representing the
   * system-specified undeletable templates this manager manages. These
   * templates cannot be deleted, although they can be edited.
   */
  std::vector<std::string> getUndeletableTemplateHandles() const {
    std::vector<std::string> res(this->undeletableTemplateNames_.begin(),
                                 this->undeletableTemplateNames_.end());
    return res;
  }  // AttributesManager::getUndeletableTemplateHandles

  /**
   * @brief returns a vector of template handles representing templates that
   * have been locked by the user.  These templates cannot be deleted until
   * they have been unlocked, although they can be edited while locked.
   */
  std::vector<std::string> getUserLockedTemplateHandles() const {
    std::vector<std::string> res(this->userLockedTemplateNames_.begin(),
                                 this->userLockedTemplateNames_.end());
    return res;
  }  // AttributesManager::

 protected:
  //======== Common JSON import functions ========

  /**
   * @brief Verify passed @ref filename is legal json document, return loaded
   * document or nullptr if fails
   *
   * @param filename name of potential json document to load
   * @param jsonDoc a reference to the json document to be parsed
   * @return whether document has been loaded successfully or not
   */
  bool verifyLoadJson(const std::string& filename, io::JsonDocument& jsonDoc) {
    if (isValidFileName(filename)) {
      try {
        jsonDoc = io::parseJsonFile(filename);
      } catch (...) {
        LOG(ERROR) << attrType_
                   << "AttributesManager::verifyLoadJson : Failed to parse "
                   << filename << " as JSON.";
        return false;
      }
      return true;
    } else {
      // by here always fail
      LOG(ERROR) << attrType_ << "AttributesManager::verifyLoadJson : File "
                 << filename << " does not exist";
      return false;
    }
  }  // AttributesManager::verifyLoadJson

  /**
   * @brief Create either an object or a stage attributes from a json config.
   * Since both object attributes and stage attributes inherit from @ref
   * AbstractObjectAttributes, the functionality to populate these fields from
   * json can be shared.  Also will will populate render mesh and collision mesh
   * handles in object and stage attributes with value(s) specified in json.  If
   * one is blank will use other for both.
   *
   * @param filename name of json descriptor file
   * @param jsonDoc json document to parse
   * @return an appropriately cast attributes pointer with base class fields
   * filled in.
   */
  AttribsPtr createObjectAttributesFromJson(const std::string& filename,
                                            const io::JsonDocument& jsonDoc);

  /**
   * @brief Only used by @ref AbstractObjectAttributes derived-attributes. Set
   * the asset type and mesh asset filename from json file. If mesh asset
   * filename has changed in json, but type has not been specified in json,
   * re-run file-path-driven configuration to get asset type and possibly
   * orientation frame, if appropriate.
   *
   * @param attributes The AbstractObjectAttributes object to be populated
   * @param jsonDoc The json document
   * @param jsonMeshTypeTag The string tag denoting the desired mesh type in the
   * json.
   * @param jsonMeshHandleTag The string for the mesh asset handle.
   * @param fileName [in/out] On entry this is old mesh file handle, on exit is
   * new mesh file handle, or empty.
   * @param meshTypeSetter Function pointer to the appropriate mesh type setter
   * in the Attributes object.
   * @return Whether the render asset name was specified in the json and should
   * be set from fileName variable.
   */
  bool setJSONAssetHandleAndType(AttribsPtr attributes,
                                 const io::JsonDocument& jsonDoc,
                                 const char* jsonMeshTypeTag,
                                 const char* jsonMeshHandleTag,
                                 std::string& fileName,
                                 std::function<void(int)> meshTypeSetter);

  //======== Internally accessed functions ========
  /**
   * @brief Perform post creation registration if specified.
   *
   * @param attributes Attributes template
   * @param registerTemplate If template should be registered
   * @return attributes template, or null ptr if registration failed.
   */
  inline AttribsPtr postCreateRegister(AttribsPtr attributes,
                                       bool registerTemplate) {
    if (!registerTemplate) {
      return attributes;
    }
    int attrID =
        registerAttributesTemplate(attributes, attributes->getHandle());
    // return nullptr if registration error occurs.
    return (attrID == ID_UNDEFINED) ? nullptr : attributes;
  }  // postCreateRegister

  /**
   * @brief Perform file-name-based attributes initialization. This is to
   * take the place of the AssetInfo::fromPath functionality, and is only
   * intended to provide default values and other help if certain mistakes
   * are made by the user, such as specifying an asset handle in json but not
   * specifying the asset type corresponding to that handle.  These settings
   * should not restrict anything, only provide defaults.
   *
   * @param attributes The AbstractObjectAttributes object to be configured
   * @param setFrame whether the frame should be set or not (only for render
   * assets in scenes)
   * @param fileName Mesh Handle to check.
   * @param meshTypeSetter Setter for mesh type.
   */
  virtual void setDefaultFileNameBasedAttributes(
      AttribsPtr attributes,
      bool setFrame,
      const std::string& fileName,
      std::function<void(int)> meshTypeSetter) = 0;

  /**
   * @brief Get directory component of attributes handle and call @ref
   * attributes->setFileDirectory legitimate directory exists in handle.
   *
   * @param attributes pointer to attributes to set
   */
  void setFileDirectoryFromHandle(AttribsPtr attributes) {
    std::string handleName = attributes->getHandle();
    auto loc = handleName.find_last_of("/");
    if (loc != std::string::npos) {
      attributes->setFileDirectory(handleName.substr(0, loc));
    }
  }  // setFileDirectoryFromHandle

  /**
   * @brief Used Internally.  Create and configure newly-created attributes with
   * any default values, before any specific values are set.
   *
   * @param handleName handle name to be assigned to attributes
   */
  virtual AttribsPtr initNewAttribsInternal(const std::string& handleName) = 0;

  /**
   * @brief Used Internally. Remove the template referenced by the passed
   * string handle. Will emplace template ID within deque of usable IDs and
   * return the template being removed.
   * @param templateHandle the string key of the attributes desired.
   * @param src String denoting the source of the remove request.
   * @return the desired attributes being deleted, or nullptr if does not
   * exist
   */
  AttribsPtr removeTemplateInternal(const std::string& templateHandle,
                                    const std::string& src);

  /**
   * @brief This method will perform any necessary updating that is
   * attributesManager-specific upon template removal, such as removing a
   * specific template handle from the list of file-based template handles in
   * ObjectAttributesManager.  This should only be called internally.
   *
   * @param templateID the ID of the template to remove
   * @param templateHandle the string key of the attributes to remove.
   */
  virtual void updateTemplateHandleLists(int templateID,
                                         const std::string& templateHandle) = 0;

  /**
   * @brief Used Internally. Get the ID of the template in @ref templateLibrary_
   * for the given template Handle, if exists. If the template is not in the
   * library and getNext is true then returns next available id, otherwise
   * throws assertion and returns ID_UNDEFINED
   *
   * @param templateHandle The string key referencing the template in @ref
   * templateLibrary_. Usually the origin handle.
   * @param getNext Whether to get the next available ID if not found, or to
   * throw an assertion. Defaults to false
   * @return The template's ID if found. The next available ID if not found and
   * getNext is true. Otherwise ID_UNDEFINED.
   */
  int getTemplateIDByHandleOrNew(const std::string& templateHandle,
                                 bool getNext) {
    if (getTemplateLibHasHandle(templateHandle)) {
      return templateLibrary_.at(templateHandle)->getID();
    } else {
      if (!getNext) {
        LOG(ERROR) << "AttributesManager::getTemplateIDByHandle : No "
                   << attrType_ << " template with handle " << templateHandle
                   << "exists. Aborting";
        return ID_UNDEFINED;
      } else {
        // return next available template ID (from previously deleted template)
        // or template library size as next ID to be used
        if (availableTemplateIDs_.size() > 0) {
          int retVal = availableTemplateIDs_.front();
          availableTemplateIDs_.pop_front();
          return retVal;
        }
        return templateLibrary_.size();
      }
    }
  }  // AttributesManager::getTemplateIDByHandle

  /**
   * @brief implementation of attributes type-specific registration
   * @param attributesTemplate the attributes template to be registered
   * @param attributesTemplateHandle the name to register the template with.
   * Expected to be valid.
   * @return The unique ID of the template being registered, or ID_UNDEFINED if
   * failed
   */
  virtual int registerAttributesTemplateFinalize(
      AttribsPtr attributesTemplate,
      const std::string& attributesTemplateHandle) = 0;

  /**
   * @brief Used Internally. Checks if template handle exists in map; if not
   * prints an error message, returns false; Otherwise returns true;
   */
  bool checkExistsWithMessage(const std::string& templateHandle,
                              const std::string& src) const {
    if (!getTemplateLibHasHandle(templateHandle)) {
      LOG(ERROR) << src << " : Unknown " << attrType_
                 << " template handle :" << templateHandle << ". Aborting";
      return false;
    }
    return true;
  }  // AttributesManager::checkExistsWithMessage

  /**
   * @brief Any implementation-specific resetting that needs to happen on reset.
   */
  virtual void resetFinalize() = 0;

  /**
   * @brief Build a shared pointer to a copy of a the passed attributes, of
   * appropriate attributes type for passed object type.
   * @tparam U Type of attributes being created - must be a derived class of
   * AttribsPtr
   * @param orig original object of type AttribsPtr being copied
   */
  template <typename U>
  AttribsPtr createAttributesCopy(AttribsPtr& orig) {
    // don't call init on copy - assume copy is already properly initialized.
    return U::create(*(static_cast<U*>(orig.get())));
  }  // AttributesManager::

  /**
   * @brief This function will build the appropriate function pointer map for
   * this object's attributes, keyed on its attributes' class type.
   */
  virtual void buildCtorFuncPtrMaps() = 0;

  /**
   * @brief Build an @ref Attributes object of type associated
   * with passed object.
   * @param origAttr The original attributes object to copy
   */
  AttribsPtr copyAttributes(AttribsPtr& origAttr) {
    const std::string ctorKey = origAttr->getClassKey();
    return (*this.*(this->copyConstructorMap_[ctorKey]))(origAttr);
  }  // AttributesManager::copyAttributes

  /**
   * @brief add passed template to library, setting attributesTemplateID
   * appropriately. Called internally by registerTemplate.
   *
   * @param attributesTemplate the template to add to the library
   * @param attributesHandle the origin handle/name of the template to add. The
   * origin handle of the attributes template will be set to this here, in case
   * attributes is constructed with a different handle.
   * @return the attributesTemplateID of the template
   */
  int addTemplateToLibrary(AttribsPtr attributesTemplate,
                           const std::string& attributesHandle) {
    // set handle for template - might not have been set during construction
    attributesTemplate->setHandle(attributesHandle);
    // return either the ID of the existing template referenced by
    // attributesHandle, or the next available ID if not found.
    int attributesTemplateID =
        getTemplateIDByHandleOrNew(attributesHandle, true);
    attributesTemplate->setID(attributesTemplateID);
    // make a copy of this attributes so that user can continue to edit original
    AttribsPtr attributesTemplateCopy = copyAttributes(attributesTemplate);
    // add to libraries
    templateLibrary_[attributesHandle] = attributesTemplateCopy;
    templateLibKeyByID_.emplace(attributesTemplateID, attributesHandle);
    return attributesTemplateID;
  }  // AttributesManager::addTemplateToLibrary

  /**
   * @brief Return a random handle selected from the passed map
   *
   * @param mapOfHandles map containing the desired attribute-type template
   * handles
   * @param type the type of attributes being retrieved, for debug message
   * @return a random template handle of the chosen type, or the empty
   * string if none loaded
   */
  std::string getRandomTemplateHandlePerType(
      const std::map<int, std::string>& mapOfHandles,
      const std::string& type) const;

  /**
   * @brief Get a list of all templates of passed type whose origin handles
   * contain @ref subStr, ignoring subStr's case
   * @param mapOfHandles map containing the desired object-type template
   * handles
   * @param subStr substring to search for within existing primitive object
   * templates
   * @param contains Whether to search for handles containing, or not
   * containting, @ref subStr
   * @return vector of 0 or more template handles containing/not containing
   * the passed substring
   */
  std::vector<std::string> getTemplateHandlesBySubStringPerType(
      const std::map<int, std::string>& mapOfHandles,
      const std::string& subStr,
      bool contains) const;

  // ======== Typedefs and Instance Variables ========

  /**
   * @brief Define a map type referencing function pointers to @ref
   * createAttributesCopy keyed by string names of classes being instanced,
   * (for asset attributes these are the names of of classes being instanced
   * defined in @ref AssetAttributesManager::PrimNames3D.)
   */
  typedef std::map<std::string,
<<<<<<< HEAD
                   AttribsPtr (AttributesManager<AttribsPtr>::*)(AttribsPtr&)>
=======
                   AttribsPtr (AttributesManager<T>::*)(AttribsPtr&)>
>>>>>>> 91ec8a17
      Map_Of_CopyCtors;

  /**
   * @brief Map of function pointers to instantiate a primitive attributes
   * object, keyed by the Magnum primitive class name as listed in @ref
   * PrimNames3D. A primitive attributes object is instanced by accessing
   * the approrpiate function pointer.
   */
  Map_Of_CopyCtors copyConstructorMap_;

  /** @brief A reference to a @ref esp::assets::ResourceManager which holds
   * assets that can be accessed by this @ref PhysicsManager*/
  assets::ResourceManager& resourceManager_;

  /** @brief A descriptive name of the attributes being managed by this manager.
   */
  const std::string attrType_;

  /**
   * @brief Maps string keys to attributes templates
   */
  std::map<std::string, AttribsPtr> templateLibrary_;

  /**
   * @brief Maps all object attribute IDs to the appropriate handles used
   * by lib
   */
  std::map<int, std::string> templateLibKeyByID_;

  /**
   * @brief Deque holding all IDs of deleted objects. These ID's should be
   * recycled before using map-size-based IDs
   */
  std::deque<int> availableTemplateIDs_;

  /**
   * @brief set holding string template handles of all system-locked templates,
   * to make sure they are never deleted.  Should not be overridden by user.
   */
  std::set<std::string> undeletableTemplateNames_;

  /**
   * @brief set holding string template handles of all user-locked
   * templates, to make sure they are not deleted unless the user
   * unlocks them.
   */
  std::set<std::string> userLockedTemplateNames_;

 public:
  ESP_SMART_POINTERS(AttributesManager<AttribsPtr>)

};  // namespace managers

/////////////////////////////
// Class Template Method Definitions

<<<<<<< HEAD
template <class AttribsPtr>
AttribsPtr AttributesManager<AttribsPtr>::createObjectAttributesFromJson(
    const std::string& configFilename,
    const io::JsonDocument& jsonDoc) {
  auto attributes = this->initNewAttribsInternal(configFilename);
=======
template <class T>
auto AttributesManager<T>::createObjectAttributesFromJson(
    const std::string& configFilename,
    const io::JsonDocument& jsonDoc) -> AttribsPtr {
  AttribsPtr attributes = this->initNewAttribsInternal(configFilename);
>>>>>>> 91ec8a17

  using std::placeholders::_1;

  // scale
  io::jsonIntoConstSetter<Magnum::Vector3>(
      jsonDoc, "scale",
      std::bind(&Attrs::AbstractObjectAttributes::setScale, attributes, _1));

  // margin
  io::jsonIntoSetter<double>(
      jsonDoc, "margin",
      std::bind(&Attrs::AbstractObjectAttributes::setMargin, attributes, _1));

  // load the friction coefficient
  io::jsonIntoSetter<double>(
      jsonDoc, "friction coefficient",
      std::bind(&Attrs::AbstractObjectAttributes::setFrictionCoefficient,
                attributes, _1));

  // load the restitution coefficient
  io::jsonIntoSetter<double>(
      jsonDoc, "restitution coefficient",
      std::bind(&Attrs::AbstractObjectAttributes::setRestitutionCoefficient,
                attributes, _1));

  // if object will be flat or phong shaded
  io::jsonIntoSetter<bool>(
      jsonDoc, "requires lighting",
      std::bind(&Attrs::AbstractObjectAttributes::setRequiresLighting,
                attributes, _1));

  // units to meters
  io::jsonIntoSetter<double>(
      jsonDoc, "units to meters",
      std::bind(&Attrs::AbstractObjectAttributes::setUnitsToMeters, attributes,
                _1));

  // load object/scene specific up orientation
  io::jsonIntoConstSetter<Magnum::Vector3>(
      jsonDoc, "up",
      std::bind(&Attrs::AbstractObjectAttributes::setOrientUp, attributes, _1));

  // load object/scene specific front orientation
  io::jsonIntoConstSetter<Magnum::Vector3>(
      jsonDoc, "front",
      std::bind(&Attrs::AbstractObjectAttributes::setOrientFront, attributes,
                _1));

  // 4. parse render and collision mesh filepaths
  std::string rndrFName = "";
  std::string rTmpFName = attributes->getRenderAssetHandle();
  if (setJSONAssetHandleAndType(
          attributes, jsonDoc, "render mesh type", "render mesh", rTmpFName,
          std::bind(&Attrs::AbstractObjectAttributes::setRenderAssetType,
                    attributes, _1))) {
    rndrFName = rTmpFName;
  }

  std::string colFName = "";
  std::string cTmpFName = attributes->getCollisionAssetHandle();
  if (setJSONAssetHandleAndType(
          attributes, jsonDoc, "collision mesh type", "collision mesh",
          cTmpFName,
          std::bind(&Attrs::AbstractObjectAttributes::setCollisionAssetType,
                    attributes, _1))) {
    colFName = cTmpFName;
    // TODO eventually remove this, but currently collision mesh must be UNKNOWN
    attributes->setCollisionAssetType(static_cast<int>(AssetType::UNKNOWN));
  }

  // use non-empty result if either result is empty
  attributes->setRenderAssetHandle(rndrFName.compare("") == 0 ? colFName
                                                              : rndrFName);
  attributes->setCollisionAssetHandle(colFName.compare("") == 0 ? rndrFName
                                                                : colFName);
  attributes->setUseMeshCollision(true);

  return attributes;
}  // AttributesManager<AttribsPtr>::createObjectAttributesFromJson

template <class T>
bool AttributesManager<T>::setJSONAssetHandleAndType(
<<<<<<< HEAD
    T attributes,
=======
    AttribsPtr attributes,
>>>>>>> 91ec8a17
    const io::JsonDocument& jsonDoc,
    const char* jsonMeshTypeTag,
    const char* jsonMeshHandleTag,
    std::string& fileName,
    std::function<void(int)> meshTypeSetter) {
  std::string propertiesFileDirectory = attributes->getFileDirectory();
  // save current file name
  const std::string oldFName(fileName);
  // clear var to get new value
  fileName = "";
  // Map a json string value to its corresponding AssetType if found and cast to
  // int, based on @ref AbstractObjectAttributes::AssetTypeNamesMap mappings.
  // Casts an int of the @ref esp::AssetType enum value if found and understood,
  // 0 (AssetType::UNKNOWN) if found but not understood, and
  //-1 if tag is not found in json.
  int typeVal = -1;
  std::string tmpVal = "";
  if (io::jsonIntoVal<std::string>(jsonDoc, jsonMeshTypeTag, tmpVal)) {
    // tag was found, perform check
    std::string strToLookFor = Cr::Utility::String::lowercase(tmpVal);
    if (Attrs::AbstractObjectAttributes::AssetTypeNamesMap.count(tmpVal)) {
      typeVal = static_cast<int>(
          Attrs::AbstractObjectAttributes::AssetTypeNamesMap.at(tmpVal));
    } else {
      LOG(WARNING) << "AttributesManager::convertJsonStringToAssetType : "
                      "Value in json @ tag : "
                   << jsonMeshTypeTag << " : `" << tmpVal
                   << "` does not map to a valid "
                      "AbstractObjectAttributes::AssetTypeNamesMap value, so "
                      "defaulting mesh type to AssetType::UNKNOWN.";
      typeVal = static_cast<int>(AssetType::UNKNOWN);
    }
    // value found so override current value, otherwise do not.
    meshTypeSetter(typeVal);
  }  // if type is found in json.  If not typeVal is -1

  // Read json for new mesh handle
  if (io::jsonIntoVal<std::string>(jsonDoc, jsonMeshHandleTag, fileName)) {
    // value has changed
    fileName = Cr::Utility::Directory::join(propertiesFileDirectory, fileName);
    if ((typeVal == -1) && (oldFName.compare(fileName) != 0)) {
      std::string strToFind(jsonMeshTypeTag);
      // if file name is different, and type val has not been specified, perform
      // name-specific mesh type config
      // do not override orientation - should be specified in json.
      setDefaultFileNameBasedAttributes(attributes, false, fileName,
                                        meshTypeSetter);
    }
    return true;
  }
  return false;
}  // AttributesManager<AttribsPtr>::setAssetHandleAndType

<<<<<<< HEAD
template <class AttribsPtr>
bool AttributesManager<AttribsPtr>::setTemplateLock(
    const std::string& templateHandle,
    bool lock) {
=======
template <class T>
bool AttributesManager<T>::setTemplateLock(const std::string& templateHandle,
                                           bool lock) {
>>>>>>> 91ec8a17
  // if template does not currently exist then do not attempt to modify its
  // lock state
  if (!checkExistsWithMessage(templateHandle,
                              "AttributesManager::setTemplateLock")) {
    return false;
  }
  // if setting lock else clearing lock
  if (lock) {
    userLockedTemplateNames_.insert(templateHandle);
  } else if (userLockedTemplateNames_.count(templateHandle) > 0) {
    // if clearing, verify exists
    userLockedTemplateNames_.erase(templateHandle);
  }
  return true;
}  // AttributesManager::setTemplateLock

<<<<<<< HEAD
template <class AttribsPtr>
std::vector<AttribsPtr>
AttributesManager<AttribsPtr>::removeTemplatesBySubstring(
    const std::string& subStr,
    bool contains) {
=======
template <class T>
auto AttributesManager<T>::removeTemplatesBySubstring(const std::string& subStr,
                                                      bool contains)
    -> std::vector<AttribsPtr> {
>>>>>>> 91ec8a17
  std::vector<AttribsPtr> res;
  // get all handles that match query elements first
  std::vector<std::string> handles =
      getTemplateHandlesBySubstring(subStr, contains);
  for (std::string templateHandle : handles) {
    AttribsPtr ptr = removeTemplateInternal(
        templateHandle, "AttributesManager::removeTemplatesBySubstring");
    if (nullptr != ptr) {
      res.push_back(ptr);
    }
  }
  return res;
}  // removeAllTemplates

template <class T>
<<<<<<< HEAD
T AttributesManager<T>::removeTemplateInternal(
    const std::string& templateHandle,
    const std::string& sourceStr) {
=======
auto AttributesManager<T>::removeTemplateInternal(
    const std::string& templateHandle,
    const std::string& sourceStr) -> AttribsPtr {
>>>>>>> 91ec8a17
  if (!checkExistsWithMessage(templateHandle, sourceStr)) {
    LOG(INFO) << sourceStr << " : Unable to remove " << attrType_
              << " template " << templateHandle << " : Does not exist.";
    return nullptr;
  }

<<<<<<< HEAD
  T attribsTemplate = getTemplateCopyByHandle(templateHandle);
=======
  auto attribsTemplate = getTemplateCopyByHandle(templateHandle);
>>>>>>> 91ec8a17
  std::string msg;
  if (this->undeletableTemplateNames_.count(templateHandle) > 0) {
    msg = "Required Undeletable Template";
  } else if (this->userLockedTemplateNames_.count(templateHandle) > 0) {
    msg = "User-locked Template.  To delete template, unlock it.";
  }
  if (msg.length() != 0) {
    LOG(INFO) << sourceStr << " : Unable to remove " << attrType_
              << " template " << templateHandle << " : " << msg << ".";
    return nullptr;
  }
  int templateID = attribsTemplate->getID();
  templateLibKeyByID_.erase(templateID);
  templateLibrary_.erase(templateHandle);
  availableTemplateIDs_.emplace_front(templateID);
  // call instance-specific update to remove template handle from any local
  // lists
  updateTemplateHandleLists(templateID, templateHandle);
  return attribsTemplate;
}  // AttributesManager::removeTemplateByHandle

template <class T>
std::string AttributesManager<T>::getRandomTemplateHandlePerType(
    const std::map<int, std::string>& mapOfHandles,
    const std::string& type) const {
  std::size_t numVals = mapOfHandles.size();
  if (numVals == 0) {
    LOG(ERROR) << "Attempting to get a random " << type << attrType_
               << " template handle but none are loaded; Aboring";
    return "";
  }
  int randIDX = rand() % numVals;

  std::string res;
  for (std::pair<std::map<int, std::string>::const_iterator, int> iter(
           mapOfHandles.begin(), 0);
       (iter.first != mapOfHandles.end() && iter.second <= randIDX);
       ++iter.first, ++iter.second) {
    res = iter.first->second;
  }
  return res;
}  // AttributesManager::getRandomTemplateHandlePerType

template <class T>
std::vector<std::string>
AttributesManager<T>::getTemplateHandlesBySubStringPerType(
    const std::map<int, std::string>& mapOfHandles,
    const std::string& subStr,
    bool contains) const {
  std::vector<std::string> res;
  // if empty return empty vector
  if (mapOfHandles.size() == 0) {
    return res;
  }
  // if search string is empty, return all values
  if (subStr.length() == 0) {
    for (auto elem : mapOfHandles) {
      res.push_back(elem.second);
    }
    return res;
  }
  // build search criteria
  std::string strToLookFor = Cr::Utility::String::lowercase(subStr);

  std::size_t strSize = strToLookFor.length();

  for (std::map<int, std::string>::const_iterator iter = mapOfHandles.begin();
       iter != mapOfHandles.end(); ++iter) {
    std::string key = Cr::Utility::String::lowercase(iter->second);
    // be sure that key is big enough to search in (otherwise find has undefined
    // behavior)
    if (key.length() < strSize) {
      continue;
    }
    bool found = (std::string::npos != key.find(strToLookFor));
    if (found == contains) {
      // if found and searching for contains, or not found and searching for not
      // contains
      res.push_back(iter->second);
    }
  }
  return res;
}  // AttributesManager::getTemplateHandlesBySubStringPerType

}  // namespace managers
}  // namespace assets
}  // namespace esp
#endif  // ESP_ASSETS_MANAGERS_ATTRIBUTESMANAGERBASE_H_<|MERGE_RESOLUTION|>--- conflicted
+++ resolved
@@ -44,14 +44,11 @@
 template <class T>
 class AttributesManager {
  public:
-<<<<<<< HEAD
-=======
   static_assert(std::is_base_of<Attrs::AbstractAttributes, T>::value,
                 "Managed type must be derived from AbstractAttributes");
 
   typedef std::shared_ptr<T> AttribsPtr;
 
->>>>>>> 91ec8a17
   AttributesManager(assets::ResourceManager& resourceManager,
                     const std::string& attrType)
       : resourceManager_(resourceManager), attrType_(attrType) {}
@@ -217,7 +214,6 @@
     availableTemplateIDs_.clear();
     resetFinalize();
   }  // AttributesManager::reset
-<<<<<<< HEAD
 
   // ======== Utility functions ========
 
@@ -279,69 +275,6 @@
     return this->setTemplateLockByHandles(handles, lock);
   }  // AttributesManager::setTemplatesLockBySubstring
 
-=======
-
-  // ======== Utility functions ========
-
-  /**
-   * @brief Utility function to check if passed string represents an existing,
-   * user-accessible file
-   * @param handle the string to check
-   * @return whether the file exists in the file system and whether the user has
-   * access
-   */
-  bool isValidFileName(const std::string& handle) const {
-    return (Corrade::Utility::Directory::exists(handle));
-  }  // AttributesManager::isValidFileName
-
-  /**
-   * @brief Sets/Clears lock state for a template, preventing or allowing
-   * deletion of template.
-   * @param templateHandle handle of template to set state of
-   * @param lock boolean to set or clear lock
-   * @return whether successful or not.
-   */
-  bool setTemplateLock(const std::string& templateHandle, bool lock);
-
-  /**
-   * @brief Sets/Clears lock state for a template, preventing or allowing
-   * deletion of template.
-   * @param templateHandles Vector of handles of templates to set state of
-   * @param lock boolean to set or clear lock for all templates
-   * @return the list of handles actually set to desired lock state.
-   */
-  std::vector<std::string> setTemplateLockByHandles(
-      const std::vector<std::string>& templateHandles,
-      bool lock) {
-    std::vector<std::string> res;
-    for (std::string templateHandle : templateHandles) {
-      if (setTemplateLock(templateHandle, lock)) {
-        res.push_back(templateHandle);
-      }
-    }
-    return res;
-  }  // AttributesManager::setTemplateLockByHandles
-
-  /**
-   * @brief set lock state on all templates that contain passed substring.
-   * @param lock boolean to set or clear lock on templates
-   * @param subStr substring to search for within existing primitive object
-   * templates
-   * @param contains whether to search for keys containing, or excluding,
-   * @ref subStr
-   * @return A vector containing the template handles of templates whose lock
-   * state has been set to passed state.
-   */
-  std::vector<std::string> setTemplatesLockBySubstring(
-      bool lock,
-      const std::string& subStr = "",
-      bool contains = true) {
-    std::vector<std::string> handles =
-        getTemplateHandlesBySubstring(subStr, contains);
-    return this->setTemplateLockByHandles(handles, lock);
-  }  // AttributesManager::setTemplatesLockBySubstring
-
->>>>>>> 91ec8a17
   // ======== Accessor functions ========
   /**
    * @brief Gets the number of object templates stored in the @ref
@@ -926,11 +859,7 @@
    * defined in @ref AssetAttributesManager::PrimNames3D.)
    */
   typedef std::map<std::string,
-<<<<<<< HEAD
-                   AttribsPtr (AttributesManager<AttribsPtr>::*)(AttribsPtr&)>
-=======
                    AttribsPtr (AttributesManager<T>::*)(AttribsPtr&)>
->>>>>>> 91ec8a17
       Map_Of_CopyCtors;
 
   /**
@@ -987,19 +916,11 @@
 /////////////////////////////
 // Class Template Method Definitions
 
-<<<<<<< HEAD
-template <class AttribsPtr>
-AttribsPtr AttributesManager<AttribsPtr>::createObjectAttributesFromJson(
-    const std::string& configFilename,
-    const io::JsonDocument& jsonDoc) {
-  auto attributes = this->initNewAttribsInternal(configFilename);
-=======
 template <class T>
 auto AttributesManager<T>::createObjectAttributesFromJson(
     const std::string& configFilename,
     const io::JsonDocument& jsonDoc) -> AttribsPtr {
   AttribsPtr attributes = this->initNewAttribsInternal(configFilename);
->>>>>>> 91ec8a17
 
   using std::placeholders::_1;
 
@@ -1082,11 +1003,7 @@
 
 template <class T>
 bool AttributesManager<T>::setJSONAssetHandleAndType(
-<<<<<<< HEAD
-    T attributes,
-=======
     AttribsPtr attributes,
->>>>>>> 91ec8a17
     const io::JsonDocument& jsonDoc,
     const char* jsonMeshTypeTag,
     const char* jsonMeshHandleTag,
@@ -1140,16 +1057,9 @@
   return false;
 }  // AttributesManager<AttribsPtr>::setAssetHandleAndType
 
-<<<<<<< HEAD
-template <class AttribsPtr>
-bool AttributesManager<AttribsPtr>::setTemplateLock(
-    const std::string& templateHandle,
-    bool lock) {
-=======
 template <class T>
 bool AttributesManager<T>::setTemplateLock(const std::string& templateHandle,
                                            bool lock) {
->>>>>>> 91ec8a17
   // if template does not currently exist then do not attempt to modify its
   // lock state
   if (!checkExistsWithMessage(templateHandle,
@@ -1166,18 +1076,10 @@
   return true;
 }  // AttributesManager::setTemplateLock
 
-<<<<<<< HEAD
-template <class AttribsPtr>
-std::vector<AttribsPtr>
-AttributesManager<AttribsPtr>::removeTemplatesBySubstring(
-    const std::string& subStr,
-    bool contains) {
-=======
 template <class T>
 auto AttributesManager<T>::removeTemplatesBySubstring(const std::string& subStr,
                                                       bool contains)
     -> std::vector<AttribsPtr> {
->>>>>>> 91ec8a17
   std::vector<AttribsPtr> res;
   // get all handles that match query elements first
   std::vector<std::string> handles =
@@ -1193,26 +1095,16 @@
 }  // removeAllTemplates
 
 template <class T>
-<<<<<<< HEAD
-T AttributesManager<T>::removeTemplateInternal(
-    const std::string& templateHandle,
-    const std::string& sourceStr) {
-=======
 auto AttributesManager<T>::removeTemplateInternal(
     const std::string& templateHandle,
     const std::string& sourceStr) -> AttribsPtr {
->>>>>>> 91ec8a17
   if (!checkExistsWithMessage(templateHandle, sourceStr)) {
     LOG(INFO) << sourceStr << " : Unable to remove " << attrType_
               << " template " << templateHandle << " : Does not exist.";
     return nullptr;
   }
 
-<<<<<<< HEAD
-  T attribsTemplate = getTemplateCopyByHandle(templateHandle);
-=======
   auto attribsTemplate = getTemplateCopyByHandle(templateHandle);
->>>>>>> 91ec8a17
   std::string msg;
   if (this->undeletableTemplateNames_.count(templateHandle) > 0) {
     msg = "Required Undeletable Template";
