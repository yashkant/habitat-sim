--- conflicted
+++ resolved
@@ -95,17 +95,12 @@
       .setStorage(1, Mn::GL::TextureFormat::SRGB8Alpha8, size)
       .setSubImage(0, {},
                    Mn::ImageView2D{Mn::PixelFormat::RGB8Srgb, size, map});
-<<<<<<< HEAD
-  if (flags_)
-    colorMapTexture_.bind(ColorMapTextureUnit);
-=======
   if (flags_ & Flag::DepthTexture) {
     colorMapTexture_.setWrapping(Mn::GL::SamplerWrapping::ClampToEdge);
   } else if (flags_ & Flag::ObjectIdTexture) {
     colorMapTexture_.setWrapping(Mn::GL::SamplerWrapping::Repeat);
   }
   colorMapTexture_.bind(ColorMapTextureUnit);
->>>>>>> 0d93c7a1
 
   // set default offset, scale based on flags
   if (flags_ & Flag::DepthTexture) {
