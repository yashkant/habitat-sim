--- conflicted
+++ resolved
@@ -43,27 +43,11 @@
 
   /**
    * @brief Overload function to render the drawables
-<<<<<<< HEAD
-   * @return the number of drawables that are drawn
-   */
-  uint32_t draw(MagnumDrawableGroup& drawables);
-  /**
-   * @brief Enable or disable the frustum culling test
-   * @param true, enable; false, disable;
-   */
-  void setFrustumCullingEnabled(bool value) { frustumCullingEnabled_ = value; }
-  /**
-   * @brief Get the status, if the frustum culling is enabled
-   */
-  bool getFrustumCullingEnabled() { return frustumCullingEnabled_; }
-
-=======
    * @param drawables, a drawable group containing all the drawables
    * @param frustumCulling, whether do frustum culling or not, default: false
    * @return the number of drawables that are drawn
    */
   uint32_t draw(MagnumDrawableGroup& drawables, bool frustumCulling = false);
->>>>>>> aadc8c56
   /**
    * @brief performs the frustum culling
    * @param drawableTransforms, a vector of pairs of Drawable3D object and its
