# This source code is licensed under the MIT license found in the
# LICENSE file in the root directory of this source tree.

import numpy as np
import torch
import torch.nn as nn
import torch.nn.functional as F
from torch.utils.data import DataLoader, Dataset

from habitat_sim.utils.data.data_extractor import ImageExtractor, TopdownView
from habitat_sim.utils.data.data_structures import ExtractorLRUCache


class TrivialNet(nn.Module):
    def __init__(self):
        super(TrivialNet, self).__init__()

    def forward(self, x):
        x = F.relu(x)
        return x


class MyDataset(Dataset):
    def __init__(self, extractor):
        self.extractor = extractor

    def __len__(self):
        return len(self.extractor)

    def __getitem__(self, idx):
        return self.extractor[idx]


def test_topdown_view(sim):
    tdv = TopdownView(sim, height=0.0, pixels_per_meter=0.1)
    topdown_view = tdv.topdown_view
    assert type(topdown_view) == np.ndarray


def test_data_extractor_end_to_end(sim):
    # Path is relative to simulator.py
    scene_filepath = ""
    extractor = ImageExtractor(scene_filepath, labels=[0.0], img_size=(32, 32), sim=sim)
    dataset = MyDataset(extractor)
    dataloader = DataLoader(dataset, batch_size=3)
    net = TrivialNet()

    # Run data through network
    for i, sample_batch in enumerate(dataloader):
        img, label = sample_batch["rgba"], sample_batch["label"]
        img = img.permute(0, 3, 2, 1).float()
        out = net(img)


def test_extractor_cache():
    cache = ExtractorLRUCache()
    cache.add(1, "one")
    cache.add(2, "two")
    cache.add(3, "three")
    assert cache[next(reversed(list(cache._order)))] == "three"
    accessed_data = cache[2]
    assert cache[next(reversed(list(cache._order)))] == "two"
    cache.remove_from_back()
    assert 1 not in cache


<<<<<<< HEAD
# def test_triangle_id(sim):
#     ## test that empty frames can be rendered without a scene mesh
#     obs = sim.step("move_forward")
#     triangle = obs["triangle_sensor"]
#     assert True
=======
def test_extractor_all_modes(sim):
    scene_filepath = ""
    methods = ["closest", "panorama"]
    for method in methods:
        extractor = ImageExtractor(
            scene_filepath, img_size=(32, 32), sim=sim, extraction_method=method
        )
        assert len(extractor) > 1
>>>>>>> 9a0bcc6b
<|MERGE_RESOLUTION|>--- conflicted
+++ resolved
@@ -64,13 +64,6 @@
     assert 1 not in cache
 
 
-<<<<<<< HEAD
-# def test_triangle_id(sim):
-#     ## test that empty frames can be rendered without a scene mesh
-#     obs = sim.step("move_forward")
-#     triangle = obs["triangle_sensor"]
-#     assert True
-=======
 def test_extractor_all_modes(sim):
     scene_filepath = ""
     methods = ["closest", "panorama"]
@@ -78,5 +71,4 @@
         extractor = ImageExtractor(
             scene_filepath, img_size=(32, 32), sim=sim, extraction_method=method
         )
-        assert len(extractor) > 1
->>>>>>> 9a0bcc6b
+        assert len(extractor) > 1